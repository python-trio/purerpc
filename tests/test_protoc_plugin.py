import os

import purerpc
import purerpc.server
from .test_case_base import PureRPCTestCase


class TestProtocPlugin(PureRPCTestCase):
    def test_plugin(self):
        with self.compile_temp_proto('data/greeter.proto') as (_, grpc_module):
            self.assertIn("GreeterServicer", dir(grpc_module))
            self.assertIn("GreeterStub", dir(grpc_module))

            GreeterServicer = grpc_module.GreeterServicer
            self.assertTrue(issubclass(GreeterServicer, purerpc.server.Servicer))
            self.assertIn("SayHello", dir(GreeterServicer))
            self.assertTrue(callable(GreeterServicer.SayHello))
            self.assertIn("SayHelloToMany", dir(GreeterServicer))
            self.assertTrue(callable(GreeterServicer.SayHelloToMany))
            self.assertIn("SayHelloGoodbye", dir(GreeterServicer))
            self.assertTrue(callable(GreeterServicer.SayHelloGoodbye))
            self.assertIn("SayHelloToManyAtOnce", dir(GreeterServicer))
            self.assertTrue(callable(GreeterServicer.SayHelloToManyAtOnce))
            self.assertTrue(isinstance(GreeterServicer().service, purerpc.Service))

            GreeterStub = grpc_module.GreeterStub
            channel = purerpc.Channel("localhost", 0)
            greeter_stub = GreeterStub(channel)
            self.assertIn("SayHello", dir(greeter_stub))
            self.assertTrue(callable(greeter_stub.SayHello))
            self.assertIn("SayHelloToMany", dir(greeter_stub))
            self.assertTrue(callable(greeter_stub.SayHelloToMany))
            self.assertIn("SayHelloGoodbye", dir(greeter_stub))
            self.assertTrue(callable(greeter_stub.SayHelloGoodbye))
            self.assertIn("SayHelloToManyAtOnce", dir(greeter_stub))
<<<<<<< HEAD
            self.assertTrue(callable(getattr(greeter_stub, "SayHelloToManyAtOnce")))

    def test_package_names_and_imports(self):
        with self.compile_temp_proto('data/A.proto',
                                     'data/B.proto',
                                     'data/C.proto') as (A_pb2_module, A_grpc_module,
                                                         B_pb2_module, B_grpc_module,
                                                         C_pb2_module, C_grpc_module):
            pass
=======
            self.assertTrue(callable(greeter_stub.SayHelloToManyAtOnce))
>>>>>>> be368d7f
<|MERGE_RESOLUTION|>--- conflicted
+++ resolved
@@ -33,8 +33,8 @@
             self.assertIn("SayHelloGoodbye", dir(greeter_stub))
             self.assertTrue(callable(greeter_stub.SayHelloGoodbye))
             self.assertIn("SayHelloToManyAtOnce", dir(greeter_stub))
-<<<<<<< HEAD
             self.assertTrue(callable(getattr(greeter_stub, "SayHelloToManyAtOnce")))
+            self.assertTrue(callable(greeter_stub.SayHelloToManyAtOnce))
 
     def test_package_names_and_imports(self):
         with self.compile_temp_proto('data/A.proto',
@@ -42,7 +42,4 @@
                                      'data/C.proto') as (A_pb2_module, A_grpc_module,
                                                          B_pb2_module, B_grpc_module,
                                                          C_pb2_module, C_grpc_module):
-            pass
-=======
-            self.assertTrue(callable(greeter_stub.SayHelloToManyAtOnce))
->>>>>>> be368d7f
+            pass